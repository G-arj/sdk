<?xml version="1.0" encoding="utf-8"?>
<Project ToolsVersion="14.0" xmlns="http://schemas.microsoft.com/developer/msbuild/2003">
    <Target Name="GetNuGetPackagesArchive"
            DependsOnTargets="SetupNuGetPackagesArchiveInputsOutputs;
                              DownloadNuGetPackagesArchive;
                              GenerateNuGetPackagesArchive;
                              UploadNuGetPackagesArchiveToAzure"
            Inputs="$(IntermediateArchive)"
            Outputs="$(FinalArchive)">
      <Copy SourceFiles="$(IntermediateArchive)" DestinationFiles="$(FinalArchive)" />
    </Target>

    <Target Name="UploadNuGetPackagesArchiveToAzure"
            DependsOnTargets="SetupNuGetPackagesArchiveInputsOutputs;
                              SetupAzureBlobInformation;
                              GenerateNuGetPackagesArchive"
            Condition=" '$(UploadNuGetPackagesArchiveToAzure)' == 'true' And  '$(PUBLISH_LZMA_TO_AZURE_BLOB)' != '' ">
      <ItemGroup>
        <NuGetPackagesArchiveToUpload Include="$(IntermediateArchive)" />
      </ItemGroup>

      <ItemGroup>
        <NuGetPackagesArchiveToUpload>
          <RelativeBlobPath>$(NugetPackagesArchiveRelativeBlobUrl)/$([System.String]::Copy('%(Filename)%(Extension)').Replace('\' ,'/'))</RelativeBlobPath>
        </NuGetPackagesArchiveToUpload>
      </ItemGroup>

      <UploadToAzure
        AccountKey="$(ArtifactCloudDropAccessToken)"
        AccountName="$(ArtifactCloudDropAccountName)"
        ContainerName="$(ArtifactContainerName)"
        Items="@(NuGetPackagesArchiveToUpload)"
        Overwrite="false"
        ContinueOnError="WarnAndContinue" />
    </Target>

    <Target Name="DownloadNuGetPackagesArchive"
            DependsOnTargets="SetupNuGetPackagesArchiveInputsOutputs"
            Inputs="$(IntermediateArchive)"
            Outputs="$(IntermediateArchive)">
      <DownloadFile Uri="$(NugetPackagesArchiveBlobUrl)"
                    DestinationPath="$(IntermediateArchive)"
                    ContinueOnError="WarnAndContinue" />
    </Target>

    <PropertyGroup>
      <UploadNuGetPackagesArchiveToAzure>false</UploadNuGetPackagesArchiveToAzure>
    </PropertyGroup>

    <Target Name="GenerateNuGetPackagesArchive"
            DependsOnTargets="SetupNuGetPackagesArchiveInputsOutputs"
            Inputs="$(IntermediateArchive)"
            Outputs="$(IntermediateArchive)">

      <!-- I need to use the CreateProperty task in conjunction with the ValueSetByTask TaskParameter -->
      <!-- to ensure that the property only gets set when the parent target is run. -->
      <CreateProperty Value="true">
        <Output TaskParameter="ValueSetByTask" PropertyName="UploadNuGetPackagesArchiveToAzure" />
      </CreateProperty>

      <ItemGroup>
        <FilesToClean Include="$(NuGetPackagesArchiveProject)/**/*" />
        <FilesToClean Include="$(NuGetPackagesArchiveFolder)/**/*" />

        <NuGetPackagesArchiveDirectory Include="$(NuGetPackagesArchiveProject)/Console" />
        <NuGetPackagesArchiveDirectory Include="$(NuGetPackagesArchiveFolder)" />
      </ItemGroup>

      <PropertyGroup>
        <NuGetConfigContent>
          &lt;configuration&gt;
            &lt;packageSources&gt;
              &lt;add key="configurable.source" value="%CLI_LZMA_PACKAGE_SOURCE%" /&gt;
            &lt;/packageSources&gt;
          &lt;/configuration&gt;
        </NuGetConfigContent>
        <LZMANuGetConfigFilePath>$(NuGetPackagesArchiveProject)/Nuget.config</LZMANuGetConfigFilePath>
      </PropertyGroup>

      <Delete Files="@(FilesToClean)" />
      <RemoveDir Directories="@(NuGetPackagesArchiveDirectory)" />
      <MakeDir Directories="@(NuGetPackagesArchiveDirectory)"/>

      <WriteLinesToFile Condition=" '$(CLI_LZMA_PACKAGE_SOURCE)' != '' "
                        File="$(LZMANuGetConfigFilePath)" 
                        Lines="$(NuGetConfigContent)" />

      <DotNetNew ToolPath="$(Stage2Directory)"
<<<<<<< HEAD
                 TemplateType="Console"
                 WorkingDirectory="$(NuGetPackagesArchiveProject)/Console" />
=======
                 TemplateType="Mvc"
                 TemplateArgs="-au Individual --debug:ephemeral-hive"
                 WorkingDirectory="$(NuGetPackagesArchiveProject)/Web" />
>>>>>>> 9cf4e9d1

      <DotNetRestore ToolPath="$(Stage2Directory)"
                     Packages="$(NuGetPackagesArchiveFolder)"
                     SkipInvalidConfigurations="True"
<<<<<<< HEAD
                     WorkingDirectory="$(NuGetPackagesArchiveProject)/Console" />
=======
                     WorkingDirectory="$(NuGetPackagesArchiveProject)/Web" />

      <DotNetNew ToolPath="$(Stage2Directory)"
                 TemplateType="Mvc"
                 TemplateArgs="-au Individual -f netcoreapp1.1 --debug:ephemeral-hive"
                 WorkingDirectory="$(NuGetPackagesArchiveProject)/Web1.1" />

      <DotNetRestore ToolPath="$(Stage2Directory)"
                     Packages="$(NuGetPackagesArchiveFolder)"
                     SkipInvalidConfigurations="True"
                     WorkingDirectory="$(NuGetPackagesArchiveProject)/Web1.1" />
>>>>>>> 9cf4e9d1

      <Delete Files="$(IntermediateArchive);$(IntermediateArchive).zip" />

      <Message Text="Publishing Archiver" />

      <DotNetPublish ToolPath="$(Stage2Directory)"
                     WorkingDirectory="$(RepoRoot)/tools/Archiver"
                     Output="$(ToolsOutputDirectory)"
                     Configuration="$(Configuration)" />

      <Exec Command="$(DotnetStage2) $(ArchiverDll) -a $(IntermediateArchive) $(NuGetPackagesArchiveFolder)" />
    </Target>

    <Target Name="SetupNuGetPackagesArchiveInputsOutputs"
            DependsOnTargets="Prepare;SetupStage;SetupAzureBlobInformation">
      <GenerateNuGetPackagesArchiveVersion ToolPath="$(Stage2Directory)">
        <Output TaskParameter="Version" PropertyName="NuGetPackagesArchiveVersion"/>
      </GenerateNuGetPackagesArchiveVersion>
      <PropertyGroup>
        <NugetPackagesArchiveName>nuGetPackagesArchive.$(NuGetPackagesArchiveVersion).lzma</NugetPackagesArchiveName>
        <NuGetPackagesArchiveProject>$(IntermediateDirectory)/NuGetPackagesArchiveProject</NuGetPackagesArchiveProject>
        <NuGetPackagesArchiveFolder>$(IntermediateDirectory)/NuGetPackagesArchiveFolder</NuGetPackagesArchiveFolder>
        <ArchiverDll>$(ToolsOutputDirectory)/Archiver.dll</ArchiverDll>
        <IntermediateArchive>$(IntermediateDirectory)/$(NugetPackagesArchiveName)</IntermediateArchive>
        <FinalArchive>$(Stage2Directory)/sdk/$(SdkVersion)/nuGetPackagesArchive.lzma</FinalArchive>
        <NugetPackagesArchiveRelativeBlobUrl>$(Product)/NuGetPackagesArchives</NugetPackagesArchiveRelativeBlobUrl>
        <NugetPackagesArchiveBlobUrl>$(DotnetBlobRootUrl)/$(NugetPackagesArchiveRelativeBlobUrl)/$(NugetPackagesArchiveName)</NugetPackagesArchiveBlobUrl>
      </PropertyGroup>
    </Target>
</Project><|MERGE_RESOLUTION|>--- conflicted
+++ resolved
@@ -86,22 +86,14 @@
                         Lines="$(NuGetConfigContent)" />
 
       <DotNetNew ToolPath="$(Stage2Directory)"
-<<<<<<< HEAD
-                 TemplateType="Console"
-                 WorkingDirectory="$(NuGetPackagesArchiveProject)/Console" />
-=======
                  TemplateType="Mvc"
                  TemplateArgs="-au Individual --debug:ephemeral-hive"
                  WorkingDirectory="$(NuGetPackagesArchiveProject)/Web" />
->>>>>>> 9cf4e9d1
 
       <DotNetRestore ToolPath="$(Stage2Directory)"
                      Packages="$(NuGetPackagesArchiveFolder)"
                      SkipInvalidConfigurations="True"
-<<<<<<< HEAD
                      WorkingDirectory="$(NuGetPackagesArchiveProject)/Console" />
-=======
-                     WorkingDirectory="$(NuGetPackagesArchiveProject)/Web" />
 
       <DotNetNew ToolPath="$(Stage2Directory)"
                  TemplateType="Mvc"
@@ -112,7 +104,6 @@
                      Packages="$(NuGetPackagesArchiveFolder)"
                      SkipInvalidConfigurations="True"
                      WorkingDirectory="$(NuGetPackagesArchiveProject)/Web1.1" />
->>>>>>> 9cf4e9d1
 
       <Delete Files="$(IntermediateArchive);$(IntermediateArchive).zip" />
 
