<?xml version="1.0" encoding="utf-8"?>
<!-- Copyright (c) .NET Foundation and contributors. All rights reserved. Licensed under the MIT license. See License.txt in the project root for full license information. -->
<Project DefaultTargets="Build" xmlns="http://schemas.microsoft.com/developer/msbuild/2003">

  <PropertyGroup>
    <MSBuildAllProjects>$(MSBuildAllProjects);$(MSBuildThisFileFullPath)</MSBuildAllProjects>
  </PropertyGroup>

  <!-- Repo Version Information -->
  <PropertyGroup>
    <VersionBase>2.1.300</VersionBase>
    <PreReleaseVersionLabel>preview2</PreReleaseVersionLabel>
  </PropertyGroup>

  <!-- Repo Toolset Features -->
  <PropertyGroup>
    <UsingToolMicrosoftNetCompilers>false</UsingToolMicrosoftNetCompilers>
  </PropertyGroup>

  <!-- Toolset Dependencies -->
  <PropertyGroup>
<<<<<<< HEAD
    <DotNetCliVersion>2.1.200-preview-007515</DotNetCliVersion>
=======
    <DotNetCliVersion>2.1.300-preview3-008414</DotNetCliVersion>
>>>>>>> 7c2bacb7
    <RoslynToolsRepoToolsetVersion>1.0.0-beta-62615-02</RoslynToolsRepoToolsetVersion>
    <VSWhereVersion>2.2.7</VSWhereVersion>
  </PropertyGroup>

  <!-- Production Dependencies -->
  <PropertyGroup>
    <MicrosoftBuildFrameworkVersion>15.4.8</MicrosoftBuildFrameworkVersion>
    <MicrosoftBuildUtilitiesCoreVersion>15.4.8</MicrosoftBuildUtilitiesCoreVersion>
    <MicrosoftExtensionsDependencyModelVersion>2.0.0</MicrosoftExtensionsDependencyModelVersion>
    <NETStandardLibraryNETFrameworkVersion>2.0.1-servicing-26011-01</NETStandardLibraryNETFrameworkVersion>
    <NewtonsoftJsonVersion>9.0.1</NewtonsoftJsonVersion>
    <NuGetBuildTasksPackVersion>4.7.0-preview3.5059</NuGetBuildTasksPackVersion>
    <NuGetPackagingVersion>$(NuGetBuildTasksPackVersion)</NuGetPackagingVersion>
    <NuGetProjectModelVersion>$(NuGetBuildTasksPackVersion)</NuGetProjectModelVersion>
    <PlatformAbstractionsVersion>2.0.0</PlatformAbstractionsVersion>
    <SystemDiagnosticsFileVersionInfoVersion>4.0.0</SystemDiagnosticsFileVersionInfoVersion>
    <SystemReflectionMetadataVersion>1.4.2</SystemReflectionMetadataVersion>
  </PropertyGroup>

  <!-- Test Dependencies -->
  <PropertyGroup>
    <FluentAssertionsVersion>4.19.2</FluentAssertionsVersion>
    <FluentAssertionsJsonVersion>4.19.0</FluentAssertionsJsonVersion>
    <MicrosoftDotNetCliUtilsVersion>2.0.0</MicrosoftDotNetCliUtilsVersion>
    <MicrosoftNETTestSdkVersion>15.0.0</MicrosoftNETTestSdkVersion>
  </PropertyGroup>

</Project><|MERGE_RESOLUTION|>--- conflicted
+++ resolved
@@ -19,11 +19,7 @@
 
   <!-- Toolset Dependencies -->
   <PropertyGroup>
-<<<<<<< HEAD
-    <DotNetCliVersion>2.1.200-preview-007515</DotNetCliVersion>
-=======
     <DotNetCliVersion>2.1.300-preview3-008414</DotNetCliVersion>
->>>>>>> 7c2bacb7
     <RoslynToolsRepoToolsetVersion>1.0.0-beta-62615-02</RoslynToolsRepoToolsetVersion>
     <VSWhereVersion>2.2.7</VSWhereVersion>
   </PropertyGroup>
