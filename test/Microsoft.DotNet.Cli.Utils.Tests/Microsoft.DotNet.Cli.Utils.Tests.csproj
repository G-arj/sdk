﻿<Project Sdk="Microsoft.NET.Sdk" ToolsVersion="15.0" xmlns="http://schemas.microsoft.com/developer/msbuild/2003">
  <Import Project="$([MSBuild]::GetDirectoryNameOfFileAbove($(MSBuildThisFileDirectory), dir.props))\dir.props" />
  
  <PropertyGroup>
    <TargetFramework>$(CliTargetFramework)</TargetFramework>
    <RuntimeFrameworkVersion>$(CLI_SharedFrameworkVersion)</RuntimeFrameworkVersion>
    <AssemblyName>Microsoft.DotNet.Cli.Utils.Tests</AssemblyName>
    <OutputType>Exe</OutputType>
    <AssemblyOriginatorKeyFile>../../tools/Key.snk</AssemblyOriginatorKeyFile>
    <SignAssembly>true</SignAssembly>
    <PublicSign Condition=" '$(OS)' != 'Windows_NT' ">true</PublicSign>
    <PackageTargetFallback>$(PackageTargetFallback);netstandardapp1.5;dotnet5.4;portable-net451+win8</PackageTargetFallback>
  </PropertyGroup>

  <ItemGroup>
    <Content Include="..\..\artifacts\*\stage2\sdk\*\.version">
      <Link>.version</Link>
      <CopyToOutputDirectory>PreserveNewest</CopyToOutputDirectory>
    </Content>
    <Content Include="..\..\TestAssets\TestProjects\AppWithToolDependency\**\*">
      <Link>TestAssets/TestProjects/AppWithToolDependency/%(RecursiveDir)%(Filename)%(Extension)</Link>
      <CopyToOutputDirectory>PreserveNewest</CopyToOutputDirectory>
      <CopyToPublishDirectory>PreserveNewest</CopyToPublishDirectory>
    </Content>
  </ItemGroup>

  <ItemGroup>
    <ProjectReference Include="..\..\src\Microsoft.DotNet.Cli.Utils\Microsoft.DotNet.Cli.Utils.csproj" />
    <ProjectReference Include="..\Microsoft.DotNet.Tools.Tests.Utilities\Microsoft.DotNet.Tools.Tests.Utilities.csproj" />
    <ProjectReference Include="..\..\src\Microsoft.DotNet.TestFramework\Microsoft.DotNet.TestFramework.csproj">
      <FromP2P>true</FromP2P>
    </ProjectReference>
    <ProjectReference Include="..\..\src\Microsoft.DotNet.InternalAbstractions\Microsoft.DotNet.InternalAbstractions.csproj">
      <FromP2P>true</FromP2P>
    </ProjectReference>
  </ItemGroup>

  <ItemGroup>
    <PackageReference Include="Microsoft.NET.Test.Sdk">
      <Version>15.0.0-preview-20161024-02</Version>
    </PackageReference>
    <PackageReference Include="xunit.runner.visualstudio">
      <Version>2.2.0-beta4-build1194</Version>
    </PackageReference>
<<<<<<< HEAD
=======
    <PackageReference Include="Microsoft.NETCore.App">
      <Version>$(CLI_SharedFrameworkVersion)</Version>
    </PackageReference>
    <PackageReference Include="System.Diagnostics.TraceSource">
      <Version>4.3.0</Version>
    </PackageReference>
    <PackageReference Include="System.Runtime.Serialization.Primitives">
      <Version>4.3.0</Version>
    </PackageReference>
>>>>>>> 7fe8d37f
    <PackageReference Include="NuGet.Versioning">
      <Version>$(CLI_NuGet_Version)</Version>
    </PackageReference>
    <PackageReference Include="NuGet.Packaging">
      <Version>$(CLI_NuGet_Version)</Version>
    </PackageReference>
    <PackageReference Include="NuGet.Frameworks">
      <Version>$(CLI_NuGet_Version)</Version>
    </PackageReference>
    <PackageReference Include="NuGet.ProjectModel">
      <Version>$(CLI_NuGet_Version)</Version>
    </PackageReference>
    <PackageReference Include="moq.netcore">
      <Version>4.4.0-beta8</Version>
    </PackageReference>
    <PackageReference Include="xunit">
      <Version>2.2.0-beta4-build3444</Version>
    </PackageReference>
    <PackageReference Include="Microsoft.DotNet.PlatformAbstractions">
      <Version>$(PlatformAbstractionsVersion)</Version>
    </PackageReference>
    <PackageReference Include="Microsoft.Build.Runtime">
      <Version>$(CLI_MSBuild_Version)</Version>
    </PackageReference>
  </ItemGroup>
</Project><|MERGE_RESOLUTION|>--- conflicted
+++ resolved
@@ -42,18 +42,6 @@
     <PackageReference Include="xunit.runner.visualstudio">
       <Version>2.2.0-beta4-build1194</Version>
     </PackageReference>
-<<<<<<< HEAD
-=======
-    <PackageReference Include="Microsoft.NETCore.App">
-      <Version>$(CLI_SharedFrameworkVersion)</Version>
-    </PackageReference>
-    <PackageReference Include="System.Diagnostics.TraceSource">
-      <Version>4.3.0</Version>
-    </PackageReference>
-    <PackageReference Include="System.Runtime.Serialization.Primitives">
-      <Version>4.3.0</Version>
-    </PackageReference>
->>>>>>> 7fe8d37f
     <PackageReference Include="NuGet.Versioning">
       <Version>$(CLI_NuGet_Version)</Version>
     </PackageReference>
