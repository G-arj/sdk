--- conflicted
+++ resolved
@@ -23,9 +23,9 @@
         <note>{StrBegin="NETSDK1074: "}</note>
       </trans-unit>
       <trans-unit id="AppHostNotWindows">
-        <source>NETSDK1071: Unable to use '{0}' as application host executable because it's not a Windows PE file.</source>
-        <target state="new">NETSDK1071: Unable to use '{0}' as application host executable because it's not a Windows PE file.</target>
-        <note>{StrBegin="NETSDK1071: "}</note>
+        <source>NETSDK1078: Unable to use '{0}' as application host executable because it's not a Windows PE file.</source>
+        <target state="new">NETSDK1078: Unable to use '{0}' as application host executable because it's not a Windows PE file.</target>
+        <note>{StrBegin="NETSDK1078: "}</note>
       </trans-unit>
       <trans-unit id="AppHostNotWindowsCLI">
         <source>NETSDK1072: Unable to use '{0}' as application host executable because it's not a Windows executable for the CUI (Console) subsystem.</source>
@@ -97,17 +97,15 @@
         <target state="translated">NETSDK1008: Brak metadanych „{0}” w elemencie „{1}” „{2}”.</target>
         <note>{StrBegin="NETSDK1008: "}</note>
       </trans-unit>
-<<<<<<< HEAD
+      <trans-unit id="PackageReferenceVersionNotRecommended">
+        <source>NETSDK1071: A PackageReference to '{0}' specified a Version of `{1}`. Specifying the version of this package is not recommended. For more information, see https://aka.ms/sdkimplicitrefs</source>
+        <target state="new">NETSDK1071: A PackageReference to '{0}' specified a Version of `{1}`. Specifying the version of this package is not recommended. For more information, see https://aka.ms/sdkimplicitrefs</target>
+        <note />
+      </trans-unit>
       <trans-unit id="UnknownFrameworkReference">
         <source>NETSDK1073: The FrameworkReference '{0}' was not recognized</source>
         <target state="new">NETSDK1073: The FrameworkReference '{0}' was not recognized</target>
         <note>{StrBegin="NETSDK1073: "}</note>
-=======
-      <trans-unit id="PackageReferenceVersionNotRecommended">
-        <source>NETSDK1071: A PackageReference to '{0}' specified a Version of `{1}`. Specifying the version of this package is not recommended. For more information, see https://aka.ms/sdkimplicitrefs</source>
-        <target state="new">NETSDK1071: A PackageReference to '{0}' specified a Version of `{1}`. Specifying the version of this package is not recommended. For more information, see https://aka.ms/sdkimplicitrefs</target>
-        <note />
->>>>>>> 43539b5d
       </trans-unit>
       <trans-unit id="UnrecognizedPreprocessorToken">
         <source>NETSDK1009: Unrecognized preprocessor token '{0}' in '{1}'.</source>
