﻿<Project Sdk="Microsoft.NET.Sdk" ToolsVersion="15.0">
  <Import Project="$([MSBuild]::GetDirectoryNameOfFileAbove($(MSBuildThisFileDirectory), dir.props))\dir.props" />
  <Import Project="$([MSBuild]::GetDirectoryNameOfFileAbove($(MSBuildThisFileDirectory), dir.props))\dir.tasks" />
  <Import Project="$(RepoRoot)/build/compile/LzmaArchive.targets" />
  <Import Project="$(RepoRoot)/build/MSBuildExtensions.targets" />

  <PropertyGroup>
    <VersionPrefix>$(CliVersionPrefix)</VersionPrefix>
    <TargetFramework>netcoreapp2.0</TargetFramework>
    <RuntimeFrameworkVersion>$(CLI_SharedFrameworkVersion)</RuntimeFrameworkVersion>
    <GenerateRuntimeConfigurationFiles>true</GenerateRuntimeConfigurationFiles>
    <CopyBuildOutputToPublishDirectory>false</CopyBuildOutputToPublishDirectory>
    <AssetTargetFallback>$(AssetTargetFallback);dotnet5.4</AssetTargetFallback>
    <PublishDir>$(SdkOutputDirectory)</PublishDir>
    <VersionSuffix>$(CommitCount)</VersionSuffix>
  </PropertyGroup>

  <ItemGroup>
    <PackageReference Include="Microsoft.NETCore.App" Version="$(CLI_SharedFrameworkVersion)" />
    <PackageReference Include="NuGet.Build.Tasks" Version="$(CLI_NuGet_Version)" />
    <PackageReference Include="Microsoft.TestPlatform.CLI" Version="$(CLI_TestPlatform_Version)" />
    <PackageReference Include="Microsoft.TestPlatform.Build" Version="$(CLI_TestPlatform_Version)" />
    <PackageReference Include="NuGet.ProjectModel" Version="$(CLI_NuGet_Version)" />
    <PackageReference Include="Microsoft.NETCore.Compilers" Version="$(CLI_Roslyn_Version)">
      <ExcludeAssets>All</ExcludeAssets>
    </PackageReference>
  </ItemGroup>

  <ItemGroup>
    <ProjectReference Include="..\dotnet\dotnet.csproj" />
    <ProjectReference Include="..\Microsoft.DotNet.TestFramework\Microsoft.DotNet.TestFramework.csproj" />
    <ProjectReference Include="..\tool_msbuild\tool_msbuild.csproj" />
    <ProjectReference Include="..\tool_nuget\tool_nuget.csproj" />
  </ItemGroup>

  <ItemGroup>
    <Content Include="minimumMSBuildVersion">
      <CopyToPublishDirectory>PreserveNewest</CopyToPublishDirectory>
    </Content>
  </ItemGroup>

  <Target Name="PublishAspNetRuntimePackageStore"
          AfterTargets="CrossgenPublishDir">
    <ItemGroup>
      <AspNetRuntimePackageStore Remove="*" />
      <AspNetRuntimePackageStore Include="$(AspNetRuntimePackageStorePublishDirectory)/**/*" />
    </ItemGroup>

    <Copy SourceFiles="@(AspNetRuntimePackageStore)"
          DestinationFiles="@(AspNetRuntimePackageStore->'$(OutputDirectory)/%(RecursiveDir)%(Filename)%(Extension)')" />
  </Target>

  <Target Name="PublishSharedFramework"
          BeforeTargets="Publish">
    <ItemGroup>
      <SharedFramework Remove="*" />
      <SharedFramework Include="$(SharedFrameworkPublishDirectory)/**/*" />
    </ItemGroup>

    <Copy SourceFiles="@(SharedFramework)"
          DestinationFiles="@(SharedFramework->'$(OutputDirectory)/%(RecursiveDir)%(Filename)%(Extension)')" />
  </Target>

  <Target Name="PublishVersionFile"
          BeforeTargets="Publish">

    <WriteLinesToFile File="$(PublishDir)/.version"
                      Lines="$(CommitHash);$(SdkVersion);$(Rid)"
                      Overwrite="true" />
  </Target>

  <Target Name="PublishRoslyn"
          BeforeTargets="Publish">
          
    <ItemGroup>
      <RoslynBits Include="$(NuGetPackagesDir)/microsoft.netcore.compilers/$(CLI_Roslyn_Version)/tools/**/*" />
    </ItemGroup>
    <Copy SourceFiles="@(RoslynBits)" DestinationFiles="@(RoslynBits->'$(RoslynDirectory)/%(RecursiveDir)%(Filename)%(Extension)')" />
    <Copy SourceFiles="@(RoslynSatelliteBits)" DestinationFiles="@(RoslynSatelliteBits->'$(RoslynDirectory)/bincore/%(RecursiveDir)%(Filename)%(Extension)')" />
    <ItemGroup>
      <RoslynRuntimeConfigs Include="$(RoslynDirectory)/bincore/csc.runtimeconfig.json" />
      <RoslynRuntimeConfigs Include="$(RoslynDirectory)/bincore/vbc.runtimeconfig.json" />
      <RoslynDeps Include="$(RoslynDirectory)/bincore/csc.deps.json" />
      <RoslynDeps Include="$(RoslynDirectory)/bincore/vbc.deps.json" />
      <RoslynSatelliteDeps Include="$(RoslynDirectory)/bincore/tool_roslyn_satellites.deps.json" />
    </ItemGroup>
    <PropertyGroup>
      <ReplacementPattern>"version": ".*"</ReplacementPattern>
      <ReplacementString>"version": "$(CLI_SharedFrameworkVersion)"</ReplacementString>
    </PropertyGroup>
    <ReplaceFileContents
      InputFile="%(RoslynRuntimeConfigs.Identity)"
      DestinationFile="%(RoslynRuntimeConfigs.Identity)"
      ReplacementPatterns="$(ReplacementPattern)"
      ReplacementStrings="$(ReplacementString)" />
    <DotNetPublish
      ToolPath="$(Stage0Directory)"
      Configuration="$(Configuration)"
      ProjectPath="$(SrcDirectory)/tool_roslyn_satellites/tool_roslyn_satellites.csproj" />
    <AddToDeps TargetDeps="@(RoslynDeps)" AdditionalDeps="@(RoslynSatelliteDeps)" />
    <Delete Files="@(RoslynSatelliteDeps)" />
  </Target>

  <Target Name="PublishFSharp"
          BeforeTargets="Publish">
          
    <DotNetPublish ToolPath="$(Stage0Directory)"
                   Configuration="$(Configuration)"
                   ProjectPath="$(SrcDirectory)/tool_fsharp/tool_fsc.csproj" />
  </Target>

  <Target Name="GenerateCliRuntimeConfigurationFiles"
          AfterTargets="Publish">
    <RemoveAssetFromDepsPackages DepsFile="$(PublishDir)/$(TargetName).deps.json"
                                 SectionName="runtime"
                                 AssetPath="%(BundledToolProjects.Identity).dll" />

    <Copy SourceFiles="$(PublishDir)/$(TargetName).deps.json"
          DestinationFiles="$(PublishDir)/%(BundledTools.Identity).deps.json" />

    <Copy SourceFiles="$(PublishDir)/$(TargetName).runtimeconfig.json"
          DestinationFiles="$(PublishDir)/%(BundledTools.Identity).runtimeconfig.json" />

    <Delete Files="$(PublishDir)/$(TargetName).deps.json;
                   $(PublishDir)/$(TargetName).runtimeconfig.json;
                   $(PublishDir)/%(BundledToolProjects.Identity).dll;
                   $(PublishDir)/%(BundledToolProjects.Identity).pdb" />

    <ChangeEntryPointLibraryName
          DepsFile="$(PublishDir)/%(BundledTools.Identity).deps.json"
          NewName="%(BundledTools.Identity).deps.json" />
  </Target>

  <Target Name="PublishMSBuildExtensions"
          DependsOnTargets="GenerateMSBuildExtensions"
          AfterTargets="Publish"
          BeforeTargets="GenerateCliRuntimeConfigurationFiles">
    <ItemGroup>
      <MSBuildExtensionsContent Update="@(MSBuildExtensionsContent)">
        <DestinationPath Condition="'%(MSBuildExtensionsContent.DestinationPath)' == ''">$(PublishDir)/%(MSBuildExtensionsContent.DeploymentSubpath)%(RecursiveDir)%(Filename)%(Extension)</DestinationPath>
      </MSBuildExtensionsContent>
    </ItemGroup>
    
      <Copy SourceFiles="@(MSBuildExtensionsContent)"
            DestinationFiles="%(MSBuildExtensionsContent.DestinationPath)" />

      <PropertyGroup>
        <MSBuildTargetsDirectory>$(PublishDir)/runtimes/any/native</MSBuildTargetsDirectory>
      </PropertyGroup>

      <ItemGroup>
        <NuPkgContentForMSBuildExtensions Include="$(MSBuildTargetsDirectory)/**/*.targets;
                                                   $(MSBuildTargetsDirectory)/**/*.props;
                                                   $(MSBuildTargetsDirectory)/**/*.overridetasks;
                                                   $(MSBuildTargetsDirectory)/**/*.tasks" />

        <NuPkgContentForMSBuildExtensionsRelativePaths Include="@(NuPkgContentForMSBuildExtensions->'runtimes/any/native/%(RecursiveDir)%(Filename)%(Extension)')" />
      </ItemGroup>

      <Move SourceFiles="@(NuPkgContentForMSBuildExtensions)"
            DestinationFiles="@(NuPkgContentForMSBuildExtensions->'$(PublishDir)/%(RecursiveDir)%(Filename)%(Extension)')" />

      <RemoveAssetFromDepsPackages DepsFile="$(PublishDir)/$(TargetName).deps.json"
                                   SectionName="runtimeTargets"
                                   AssetPath="%(NuPkgContentForMSBuildExtensionsRelativePaths.Identity)" />
  </Target>

  <!-- The msdia140typelib_clr0200.dll file is not MIT licensed (and it only used on Windows). Remove it, so
       we can MIT license the published dotnet -->
  <Target Name="RemoveMSDiaTypeLib"
          AfterTargets="Publish"
          Condition="'$(OSName)' != 'win'">
    <Delete Files="$(PublishDir)/TestHost/msdia140typelib_clr0200.dll" />
  </Target>

  <Target Name="PublishSdks"
          AfterTargets="Publish">
    <ItemGroup>
      <SdksToBundle Include="$(RepoRoot)/build/RestoreDependency.proj">
        <Properties>
          CLIBuildDll=$(CLIBuildDll);
          NuGetPackagesDir=$(NuGetPackagesDir);
          SdkLayoutDirectory=$(SdkOutputDirectory)/Sdks/%(BundledSdk.Identity);
          DependencyPackageName=%(BundledSdk.Identity);
          DependencyPackageVersion=%(BundledSdk.Version);
          Stage0Directory=$(Stage0Directory)
        </Properties>
      </SdksToBundle>
    </ItemGroup>

    <MSBuild
      BuildInParallel="False"
      Projects="@(SdksToBundle)">
    </MSBuild>
  </Target>

  <Target Name="PublishTemplates"
          AfterTargets="Publish">
    <ItemGroup>
      <TemplatesToBundle Include="$(RepoRoot)/build/BundledTemplates.proj">
        <Properties>
          TemplateLayoutDirectory=$(SdkOutputDirectory)/Templates;
          TemplatePackageName=%(BundledTemplate.Identity);
          TemplatePackageVersion=%(BundledTemplate.Version);
          Stage0Directory=$(Stage0Directory)
        </Properties>
      </TemplatesToBundle>
    </ItemGroup>

    <MSBuild
      BuildInParallel="False"
      Projects="@(TemplatesToBundle)">
    </MSBuild>
  </Target>

  <Target Name="PublishLzmaArchive"
          Condition="'$(CLIBUILD_SKIP_LZMA)' != 'true'"
          DependsOnTargets="GetNuGetPackagesArchive"
          AfterTargets="Publish">
  </Target>

  <Target Name="CrossgenPublishDir"
          Condition=" '$(DISABLE_CROSSGEN)' == '' "
          AfterTargets="GenerateCliRuntimeConfigurationFiles">
    <ItemGroup>
      <RoslynFiles Include="$(PublishDir)Roslyn\bincore\**\*" />
      <FSharpFiles Include="$(PublishDir)FSharp\**\*" Exclude="$(PublishDir)FSharp\FSharp.Build.dll" />
      <RemainingFiles Include="$(PublishDir)**\*" Exclude="@(RoslynFiles);@(FSharpFiles)" />

      <!-- Removing Full CLR built TestHost assemblies from getting Crossgen as it is throwing error -->
      <RemainingFiles Remove="$(PublishDir)TestHost*\**\*" />
      <RemainingFiles Remove="$(PublishDir)Sdks\**\*" />

      <!-- Don't try to CrossGen .NET Framework support assemblies for .NET Standard -->
      <RemainingFiles Remove="$(PublishDir)Microsoft\Microsoft.NET.Build.Extensions\net*\**\*" />

      <!-- Don't try to CrossGen tasks and supporting DLLs compiled for .NET Framework -->
<<<<<<< HEAD
      <RemainingFiles Remove="$(PublishDir)Microsoft\Microsoft.NET.Build.Extensions\tools\net*\**\*" />
=======
      <SdkFiles Remove="$(PublishDir)/Microsoft\Microsoft.NET.Build.Extensions\tools\net*\**\*" />

      <!-- Don't crossgen satellite assemblies -->
      <SdkFiles Remove="$(PublishDir)/**/*.resources.dll" />

      <DiasymReaderPath Include="$(SharedFrameworkNameVersionPath)/Microsoft.DiaSymReader.Native.*.dll" />
>>>>>>> 5fbaee63
    </ItemGroup>

    <AddMetadataIsPE Items="@(RoslynFiles)">
      <Output TaskParameter="ResultItems" ItemName="RoslynFilesWithPEMarker" />
    </AddMetadataIsPE>
    <AddMetadataIsPE Items="@(FSharpFiles)">
      <Output TaskParameter="ResultItems" ItemName="FSharpFilesWithPEMarker" />
    </AddMetadataIsPE>
    <AddMetadataIsPE Items="@(RemainingFiles)">
      <Output TaskParameter="ResultItems" ItemName="RemainingFilesWithPEMarker" />
    </AddMetadataIsPE>

    <ItemGroup>
      <RoslynTargets Include="%(RoslynFilesWithPEMarker.FullPath)" Condition=" '%(RoslynFilesWithPEMarker.IsPE)' == 'True' " />
      <FSharpTargets Include="%(FSharpFilesWithPEMarker.FullPath)" Condition=" '%(FSharpFilesWithPEMarker.IsPE)' == 'True' " />
      <RemainingTargets Include="%(RemainingFilesWithPEMarker.FullPath)" Condition=" '%(RemainingFilesWithPEMarker.IsPE)' == 'True' " />
 
      <RoslynFolders Include="@(RoslynTargets-&gt;DirectoryName()-&gt;Distinct())" />
      <FSharpFolders Include="@(FSharpTargets-&gt;DirectoryName()-&gt;Distinct())" />
      <RemainingFolders Include="@(RemainingTargets-&gt;DirectoryName()-&gt;Distinct())" />
 
      <!-- FSharp.Build.dll causes the FSharp folder to be included. Remove it, as we don't want other FSharp dlls being included in the crossgen. -->
      <RemainingFolders Remove="$(PublishDir)FSharp\**\*" />
    </ItemGroup>

    <!-- Ensure crossgen tool is executable.  See https://github.com/NuGet/Home/issues/4424 -->
    <Chmod Condition=" '$(OSName)' != 'win' "
           Glob="$(CrossgenPath)"
           Mode="u+x" />

<<<<<<< HEAD
    <Crossgen
        SourceAssembly="%(RoslynTargets.FullPath)"
        DestinationPath="%(RoslynTargets.FullPath)"
        JITPath="$(LibCLRJitPath)"
        CrossgenPath="$(CrossgenPath)"
        ReadyToRun="True"
        PlatformAssemblyPaths="@(PlatformAssemblies);@(RoslynFolders);$(SharedFrameworkNameVersionPath)" />
 
    <Crossgen
        SourceAssembly="%(FSharpTargets.FullPath)"
        DestinationPath="%(FSharpTargets.FullPath)"
        JITPath="$(LibCLRJitPath)"
        CrossgenPath="$(CrossgenPath)"
        ReadyToRun="True"
        PlatformAssemblyPaths="@(PlatformAssemblies);@(FSharpFolders);$(SharedFrameworkNameVersionPath)" />
 
    <Crossgen
        SourceAssembly="%(RemainingTargets.FullPath)"
        DestinationPath="%(RemainingTargets.FullPath)"
        JITPath="$(LibCLRJitPath)"
        CrossgenPath="$(CrossgenPath)"
        ReadyToRun="True"
        PlatformAssemblyPaths="@(PlatformAssemblies);@(RemainingFolders);$(SharedFrameworkNameVersionPath)" />
=======
    <!-- Crossgen does not support generating symbols on Mac  -->
    <PropertyGroup Condition="'$(CreateCrossgenSymbols)' == ''">
      <CreateCrossgenSymbols>true</CreateCrossgenSymbols>
      <CreateCrossgenSymbols Condition="'$(OSName)' == 'osx'">false</CreateCrossgenSymbols>
   </PropertyGroup>

    <Crossgen SourceAssembly="%(CrossgenTargets.FullPath)"
              DestinationPath="%(CrossgenTargets.FullPath)"
              JITPath="$(LibCLRJitPath)"
              CrossgenPath="$(CrossgenPath)"
              ReadyToRun="True"
              CreateSymbols="$(CreateCrossgenSymbols)"
              DiasymReaderPath="@(DiasymReaderPath)"
              PlatformAssemblyPaths="@(PlatformAssemblies);
                                     @(PublishDirSubDirectories);
                                     $(SharedFrameworkNameVersionPath)" />
>>>>>>> 5fbaee63
  </Target>

  <Target Name="ChmodPublishDir"
          AfterTargets="CrossgenPublishDir"
          Condition=" '$(OSName)' != 'win' ">
    
    <Exec Command="find $(SdkOutputDirectory) -type d -exec chmod 755 {} \;" />
    <Exec Command="find $(SdkOutputDirectory) -type f -exec chmod 644 {} \;" />
    <Chmod Mode="755" Glob="$(SdkOutputDirectory)/FSharp/RunFsc.sh" />
  </Target>

  <Target Name="SeparateSymbolsFromPublishDir"
          AfterTargets="CrossgenPublishDir"
          Condition="'$(SeparateSymbolsArchive)' != 'false'">
    <ItemGroup>
      <PdbsToMove Include="$(PublishDir)/**/*.pdb" />
      <PdbsToMove Include="$(PublishDir)/**/*.ni.*.map" />
    </ItemGroup>

    <Move SourceFiles="@(PdbsToMove)" 
          DestinationFiles="@(PdbsToMove->'$(SymbolsDirectory)/sdk/$(SdkVersion)/%(RecursiveDir)%(Filename)%(Extension)')" />
  </Target>

  <Target Name="PublishStage2WithBackwardsCompatibleRuntimes"
          AfterTargets="PublishLzmaArchive;">
    <ItemGroup>
      <BackwardsCompatibleSharedFrameworks Remove="*" />
      <BackwardsCompatibleSharedFrameworks Include="$(BackwardsCompatibleSharedFrameworksPublishDirectory)/**/*" />

      <Stage2Cli Remove="*" />
      <Stage2Cli Include="$(OutputDirectory)/**/*" />
    </ItemGroup>

    <Copy SourceFiles="@(BackwardsCompatibleSharedFrameworks)"
          DestinationFiles="@(BackwardsCompatibleSharedFrameworks->'$(Stage2WithBackwardsCompatibleRuntimesOutputDirectory)/%(RecursiveDir)%(Filename)%(Extension)')" />

    <Copy SourceFiles="@(Stage2Cli)"
          DestinationFiles="@(Stage2Cli->'$(Stage2WithBackwardsCompatibleRuntimesOutputDirectory)/%(RecursiveDir)%(Filename)%(Extension)')" />
  </Target>

  <Target Name="RetargetVSTestConsole"
          BeforeTargets="PublishStage2WithBackwardsCompatibleRuntimes"
          AfterTargets="Publish">
    <PropertyGroup>
      <VSTestRuntimeConfigPath>$(PublishDir)/vstest.console.runtimeconfig.json</VSTestRuntimeConfigPath>
      <ReplacementPattern>"version": ".*"</ReplacementPattern>
      <ReplacementString>"version": "$(CLI_SharedFrameworkVersion)"</ReplacementString>
    </PropertyGroup>
    <ReplaceFileContents
      InputFile="$(VSTestRuntimeConfigPath)"
      DestinationFile="$(VSTestRuntimeConfigPath)"
      ReplacementPatterns="$(ReplacementPattern)"
      ReplacementStrings="$(ReplacementString)" />
  </Target>
</Project><|MERGE_RESOLUTION|>--- conflicted
+++ resolved
@@ -235,16 +235,14 @@
       <RemainingFiles Remove="$(PublishDir)Microsoft\Microsoft.NET.Build.Extensions\net*\**\*" />
 
       <!-- Don't try to CrossGen tasks and supporting DLLs compiled for .NET Framework -->
-<<<<<<< HEAD
       <RemainingFiles Remove="$(PublishDir)Microsoft\Microsoft.NET.Build.Extensions\tools\net*\**\*" />
-=======
-      <SdkFiles Remove="$(PublishDir)/Microsoft\Microsoft.NET.Build.Extensions\tools\net*\**\*" />
 
       <!-- Don't crossgen satellite assemblies -->
-      <SdkFiles Remove="$(PublishDir)/**/*.resources.dll" />
+      <RoslynFiles Remove="$(PublishDir)Roslyn\bincore\**\*.resources.dll" />
+      <FSharpFiles Remove="$(PublishDir)FSharp\**\*.resources.dll" />
+      <RemainingFiles Remove="$(PublishDir)**\*.resources.dll" />
 
       <DiasymReaderPath Include="$(SharedFrameworkNameVersionPath)/Microsoft.DiaSymReader.Native.*.dll" />
->>>>>>> 5fbaee63
     </ItemGroup>
 
     <AddMetadataIsPE Items="@(RoslynFiles)">
@@ -275,13 +273,20 @@
            Glob="$(CrossgenPath)"
            Mode="u+x" />
 
-<<<<<<< HEAD
+    <!-- Crossgen does not support generating symbols on Mac  -->
+    <PropertyGroup Condition="'$(CreateCrossgenSymbols)' == ''">
+      <CreateCrossgenSymbols>true</CreateCrossgenSymbols>
+      <CreateCrossgenSymbols Condition="'$(OSName)' == 'osx'">false</CreateCrossgenSymbols>
+   </PropertyGroup>
+
     <Crossgen
         SourceAssembly="%(RoslynTargets.FullPath)"
         DestinationPath="%(RoslynTargets.FullPath)"
         JITPath="$(LibCLRJitPath)"
         CrossgenPath="$(CrossgenPath)"
         ReadyToRun="True"
+        CreateSymbols="$(CreateCrossgenSymbols)"
+        DiasymReaderPath="@(DiasymReaderPath)"
         PlatformAssemblyPaths="@(PlatformAssemblies);@(RoslynFolders);$(SharedFrameworkNameVersionPath)" />
  
     <Crossgen
@@ -290,6 +295,8 @@
         JITPath="$(LibCLRJitPath)"
         CrossgenPath="$(CrossgenPath)"
         ReadyToRun="True"
+        CreateSymbols="$(CreateCrossgenSymbols)"
+        DiasymReaderPath="@(DiasymReaderPath)"
         PlatformAssemblyPaths="@(PlatformAssemblies);@(FSharpFolders);$(SharedFrameworkNameVersionPath)" />
  
     <Crossgen
@@ -298,25 +305,9 @@
         JITPath="$(LibCLRJitPath)"
         CrossgenPath="$(CrossgenPath)"
         ReadyToRun="True"
+        CreateSymbols="$(CreateCrossgenSymbols)"
+        DiasymReaderPath="@(DiasymReaderPath)"
         PlatformAssemblyPaths="@(PlatformAssemblies);@(RemainingFolders);$(SharedFrameworkNameVersionPath)" />
-=======
-    <!-- Crossgen does not support generating symbols on Mac  -->
-    <PropertyGroup Condition="'$(CreateCrossgenSymbols)' == ''">
-      <CreateCrossgenSymbols>true</CreateCrossgenSymbols>
-      <CreateCrossgenSymbols Condition="'$(OSName)' == 'osx'">false</CreateCrossgenSymbols>
-   </PropertyGroup>
-
-    <Crossgen SourceAssembly="%(CrossgenTargets.FullPath)"
-              DestinationPath="%(CrossgenTargets.FullPath)"
-              JITPath="$(LibCLRJitPath)"
-              CrossgenPath="$(CrossgenPath)"
-              ReadyToRun="True"
-              CreateSymbols="$(CreateCrossgenSymbols)"
-              DiasymReaderPath="@(DiasymReaderPath)"
-              PlatformAssemblyPaths="@(PlatformAssemblies);
-                                     @(PublishDirSubDirectories);
-                                     $(SharedFrameworkNameVersionPath)" />
->>>>>>> 5fbaee63
   </Target>
 
   <Target Name="ChmodPublishDir"
