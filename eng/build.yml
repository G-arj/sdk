parameters:
  # Agent OS identifier and used as job name
  agentOs: ''

  # Agent pool
  pool: {}

  # Additional variables
  variables: {}

  # Build strategy - matrix
  strategy: ''

  # Job timeout
  timeoutInMinutes: 180

jobs:
- template: /eng/common/templates/job/job.yml
  parameters:
    name: ${{ parameters.agentOs }}
    enableMicrobuild: true
    enablePublishBuildAssets: true
    enableTelemetry: true
    enablePublishUsingPipelines: true
    helixRepo: dotnet/sdk
    pool: ${{ parameters.pool }}
    timeoutInMinutes: ${{ parameters.timeoutInMinutes }}
    ${{ if ne(parameters.strategy, '') }}:
      strategy: ${{ parameters.strategy }}
    workspace:
      clean: all
    variables:
      - ${{ insert }}: ${{ parameters.variables }}
      - _AgentOSName: ${{ parameters.agentOs }}
      - _TeamName: DotNetCore
      - _OfficialBuildIdArgs: ''
      - _PublishArgs: ''
      - _SignArgs: ''
      - _TestArgs: $(_Test)
      - ${{ if and(ne(variables['System.TeamProject'], 'public'), notin(variables['Build.Reason'], 'PullRequest')) }}:
        - group: DotNet-Symbol-Server-PATs
        - group: DotNet-HelixApi-Access
        - group: dotnet-benchview
        - group: DotNet-Blob-Feed
        - _OfficialBuildIdArgs: /p:OfficialBuildId=$(BUILD.BUILDNUMBER)
        - _PublishArgs: /p:DotNetPublishBlobFeedKey=$(dotnetfeed-storage-access-key-1)
                    /p:DotNetPublishBlobFeedUrl=$(PB_PublishBlobFeedUrl)
                    /p:DotNetPublishToBlobFeed=$(_DotNetPublishToBlobFeed)
                    /p:DotNetSymbolServerTokenMsdl=$(microsoft-symbol-server-pat)
                    /p:DotNetSymbolServerTokenSymWeb=$(symweb-symbol-server-pat)
                    /p:PB_PublishType=$(_PublishType)
                    /p:DotNetPublishUsingPipelines=true
        - _SignArgs: /p:DotNetSignType=$(_SignType) /p:TeamName=$(_TeamName)
        - _PerfIterations: 25
    steps:
    - ${{ if eq(parameters.agentOs, 'Windows_NT') }}:
      - ${{ if ne(variables['System.TeamProject'], 'public') }}:
        - task: PowerShell@2
          displayName: Setup Private Feeds Credentials
          inputs:
            filePath: $(Build.SourcesDirectory)/eng/common/SetupNugetSources.ps1
            arguments: -ConfigFile $(Build.SourcesDirectory)/NuGet.config -Password $Env:Token
          env:
            Token: $(dn-bot-dnceng-artifact-feeds-rw)
      - script: eng\CIBuild.cmd
                  -configuration $(_BuildConfig)
                  $(_PublishArgs)
                  $(_SignArgs)
                  $(_OfficialBuildIdArgs)
                  $(_TestArgs)
        displayName: Build
        env:
          BuildConfig: $(_BuildConfig)
          BlobFeedUrl: $(PB_PublishBlobFeedUrl)
          PublishType: $(_PublishType)

    - ${{ if eq(parameters.agentOs, 'Windows_NT_FullFramework') }}:
      - ${{ if ne(variables['System.TeamProject'], 'public') }}:
        - task: PowerShell@2
          displayName: Setup Private Feeds Credentials
          inputs:
            filePath: $(Build.SourcesDirectory)/eng/common/SetupNugetSources.ps1
            arguments: -ConfigFile $(Build.SourcesDirectory)/NuGet.config -Password $Env:Token
          env:
            Token: $(dn-bot-dnceng-artifact-feeds-rw)
      - script: eng\common\CIBuild.cmd
                  -configuration $(_BuildConfig)
                  $(_PublishArgs)
                  $(_SignArgs)
                  $(_OfficialBuildIdArgs)
        displayName: Build
        env:
          BuildConfig: $(_BuildConfig)
          BlobFeedUrl: $(PB_PublishBlobFeedUrl)
          PublishType: $(_PublishType)
          TestFullMSBuild: 'true'

    - ${{ if eq(parameters.agentOs, 'Windows_NT_TestAsTools') }}:
      - ${{ if ne(variables['System.TeamProject'], 'public') }}:
        - task: PowerShell@2
          displayName: Setup Private Feeds Credentials
          inputs:
            filePath: $(Build.SourcesDirectory)/eng/common/SetupNugetSources.ps1
            arguments: -ConfigFile $(Build.SourcesDirectory)/NuGet.config -Password $Env:Token
          env:
            Token: $(dn-bot-dnceng-artifact-feeds-rw)
      - script: eng\common\CIBuild.cmd
                  -configuration $(_BuildConfig)
                  $(_PublishArgs)
                  $(_SignArgs)
                  $(_OfficialBuildIdArgs)
                  /p:RunTestsAsTool=true
        displayName: Build
        env:
          BuildConfig: $(_BuildConfig)
          BlobFeedUrl: $(PB_PublishBlobFeedUrl)
          PublishType: $(_PublishType)

    - ${{ if notIn(parameters.agentOs, 'Windows_NT', 'Windows_NT_FullFramework', 'Windows_NT_TestAsTools') }}:
      - ${{ if ne(variables['System.TeamProject'], 'public') }}:
        - task: Bash@3
          displayName: Setup Private Feeds Credentials
          inputs:
            filePath: $(Build.SourcesDirectory)/eng/common/SetupNugetSources.sh
            arguments: $(Build.SourcesDirectory)/NuGet.config $Token
          env:
            Token: $(dn-bot-dnceng-artifact-feeds-rw)
      - script: eng/common/cibuild.sh 
                  --configuration $(_BuildConfig)
                  $(_PublishArgs)
                  $(_SignArgs)
                  $(_OfficialBuildIdArgs)
        displayName: Build
        env:
          BuildConfig: $(_BuildConfig)
          BlobFeedUrl: $(PB_PublishBlobFeedUrl)
          PublishType: $(_PublishType)

    - task: PublishTestResults@1  
      displayName: Publish Test Results 
      inputs: 
        testRunner: XUnit 
        testResultsFiles: 'artifacts/TestResults/$(_BuildConfig)/*.xml' 
        testRunTitle: '$(_AgentOSName)_$(Agent.JobName)'  
        platform: '$(BuildPlatform)'  
        configuration: '$(_BuildConfig)'  
      condition: not(succeeded())

    - task: CopyFiles@2 
      displayName: Gather Logs  
      inputs: 
        SourceFolder: '$(Build.SourcesDirectory)/artifacts' 
        Contents: | 
         log/$(_BuildConfig)/**/* 
         TestResults/$(_BuildConfig)/**/* 
         SymStore/$(_BuildConfig)/**/*
<<<<<<< HEAD
        TargetFolder: '$(Build.ArtifactStagingDirectory)'	
      continueOnError: true	
      condition: always()

    - task: PublishBuildArtifacts@1	
      displayName: Publish Logs to VSTS	
      inputs:	
        PathtoPublish: '$(Build.ArtifactStagingDirectory)'	
        ArtifactName: '$(_AgentOSName)_$(Agent.JobName)_$(Build.BuildNumber)'	
        publishLocation: Container	
      continueOnError: true	
=======
        TargetFolder: '$(Build.ArtifactStagingDirectory)' 
      continueOnError: true 
      condition: always()

    - task: PublishBuildArtifacts@1 
      displayName: Publish Logs to VSTS 
      inputs: 
        PathtoPublish: '$(Build.ArtifactStagingDirectory)'  
        ArtifactName: '$(_AgentOSName)_$(Agent.JobName)_$(Build.BuildNumber)' 
        publishLocation: Container  
      continueOnError: true 
>>>>>>> afdde814
      condition: always()<|MERGE_RESOLUTION|>--- conflicted
+++ resolved
@@ -154,7 +154,6 @@
          log/$(_BuildConfig)/**/* 
          TestResults/$(_BuildConfig)/**/* 
          SymStore/$(_BuildConfig)/**/*
-<<<<<<< HEAD
         TargetFolder: '$(Build.ArtifactStagingDirectory)'	
       continueOnError: true	
       condition: always()
@@ -166,17 +165,4 @@
         ArtifactName: '$(_AgentOSName)_$(Agent.JobName)_$(Build.BuildNumber)'	
         publishLocation: Container	
       continueOnError: true	
-=======
-        TargetFolder: '$(Build.ArtifactStagingDirectory)' 
-      continueOnError: true 
-      condition: always()
-
-    - task: PublishBuildArtifacts@1 
-      displayName: Publish Logs to VSTS 
-      inputs: 
-        PathtoPublish: '$(Build.ArtifactStagingDirectory)'  
-        ArtifactName: '$(_AgentOSName)_$(Agent.JobName)_$(Build.BuildNumber)' 
-        publishLocation: Container  
-      continueOnError: true 
->>>>>>> afdde814
       condition: always()