<?xml version="1.0" encoding="utf-8"?>
<Dependencies>
  <ProductDependencies>
    <Dependency Name="Microsoft.TemplateEngine.Cli" Version="6.0.100-preview.2.21111.1">
      <Uri>https://github.com/dotnet/templating</Uri>
      <Sha>7cc94cea7d5751d0455d8c385bffe3d2ab4d102f</Sha>
    </Dependency>
    <Dependency Name="Microsoft.TemplateEngine.Abstractions" Version="6.0.100-preview.2.21111.1">
      <Uri>https://github.com/dotnet/templating</Uri>
      <Sha>7cc94cea7d5751d0455d8c385bffe3d2ab4d102f</Sha>
      <Sha>31980633108a1bef00c798136fcd30a873c90fa3</Sha>
    </Dependency>
    <Dependency Name="Microsoft.TemplateEngine.Cli.Localization" Version="6.0.100-preview.2.21111.1">
      <Uri>https://github.com/dotnet/templating</Uri>
      <Sha>7cc94cea7d5751d0455d8c385bffe3d2ab4d102f</Sha>
    </Dependency>
    <Dependency Name="Microsoft.TemplateEngine.Orchestrator.RunnableProjects" Version="6.0.100-preview.2.21111.1">
      <Uri>https://github.com/dotnet/templating</Uri>
      <Sha>7cc94cea7d5751d0455d8c385bffe3d2ab4d102f</Sha>
    </Dependency>
    <Dependency Name="Microsoft.TemplateEngine.Utils" Version="6.0.100-preview.2.21111.1">
      <Uri>https://github.com/dotnet/templating</Uri>
      <Sha>7cc94cea7d5751d0455d8c385bffe3d2ab4d102f</Sha>
    </Dependency>
    <Dependency Name="Microsoft.TemplateSearch.Common" Version="6.0.100-preview.2.21111.1">
      <Uri>https://github.com/dotnet/templating</Uri>
      <Sha>7cc94cea7d5751d0455d8c385bffe3d2ab4d102f</Sha>
    </Dependency>
    <Dependency Name="Microsoft.DotNet.Common.ItemTemplates" Version="6.0.100-preview.2.21111.1">
      <Uri>https://github.com/dotnet/templating</Uri>
      <Sha>7cc94cea7d5751d0455d8c385bffe3d2ab4d102f</Sha>
    </Dependency>
    <Dependency Name="Microsoft.NETCore.App.Ref" Version="6.0.0-preview.2.21115.2">
      <Uri>https://github.com/dotnet/runtime</Uri>
      <Sha>2437619a41b22e9326700403c845dde69d2a0f78</Sha>
    </Dependency>
    <Dependency Name="VS.Redist.Common.NetCore.SharedFramework.x64.6.0" Version="6.0.0-preview.2.21115.2">
      <Uri>https://github.com/dotnet/runtime</Uri>
      <Sha>2437619a41b22e9326700403c845dde69d2a0f78</Sha>
    </Dependency>
    <Dependency Name="Microsoft.NETCore.App.Runtime.win-x64" Version="6.0.0-preview.2.21115.2">
      <Uri>https://github.com/dotnet/runtime</Uri>
      <Sha>2437619a41b22e9326700403c845dde69d2a0f78</Sha>
    </Dependency>
    <Dependency Name="Microsoft.NETCore.App.Host.win-x64" Version="6.0.0-preview.2.21115.2">
      <Uri>https://github.com/dotnet/runtime</Uri>
      <Sha>2437619a41b22e9326700403c845dde69d2a0f78</Sha>
    </Dependency>
    <Dependency Name="Microsoft.NETCore.Platforms" Version="6.0.0-preview.2.21115.2">
      <Uri>https://github.com/dotnet/runtime</Uri>
      <Sha>2437619a41b22e9326700403c845dde69d2a0f78</Sha>
    </Dependency>
    <Dependency Name="Microsoft.DotNet.XUnitExtensions" Version="6.0.0-beta.21081.1">
      <Uri>https://github.com/dotnet/arcade</Uri>
      <Sha>f6ed3308865528c56ed26b85004121fce56bf4f4</Sha>
    </Dependency>
    <Dependency Name="Microsoft.NET.HostModel" Version="6.0.0-preview.2.21115.2">
      <Uri>https://github.com/dotnet/runtime</Uri>
      <Sha>2437619a41b22e9326700403c845dde69d2a0f78</Sha>
    </Dependency>
    <Dependency Name="Microsoft.Extensions.DependencyModel" Version="6.0.0-preview.2.21115.2">
      <Uri>https://github.com/dotnet/runtime</Uri>
      <Sha>2437619a41b22e9326700403c845dde69d2a0f78</Sha>
    </Dependency>
    <Dependency Name="Microsoft.NETCore.DotNetHostResolver" Version="6.0.0-preview.2.21115.2">
      <Uri>https://github.com/dotnet/runtime</Uri>
      <Sha>2437619a41b22e9326700403c845dde69d2a0f78</Sha>
    </Dependency>
    <Dependency Name="Microsoft.DotNet.Cli.CommandLine" Version="1.0.0-preview.19208.1">
      <Uri>https://github.com/dotnet/CliCommandLineParser</Uri>
      <Sha>0e89c2116ad28e404ba56c14d1c3f938caa25a01</Sha>
    </Dependency>
    <Dependency Name="Microsoft.Build" Version="16.10.0-preview-21112-04">
      <Uri>https://github.com/dotnet/msbuild</Uri>
      <Sha>f0eebf2872d76ab0cd43fdc4153ba636232b222f</Sha>
    </Dependency>
    <Dependency Name="Microsoft.Build.Localization" Version="16.10.0-preview-21112-04">
      <Uri>https://github.com/dotnet/msbuild</Uri>
      <Sha>f0eebf2872d76ab0cd43fdc4153ba636232b222f</Sha>
    </Dependency>
    <Dependency Name="Microsoft.FSharp.Compiler" Version="11.3.2-beta.21102.9">
      <Uri>https://github.com/dotnet/fsharp</Uri>
      <Sha>7ce7132f1459095e635194d09d6f73265352029a</Sha>
    </Dependency>
<<<<<<< HEAD
    <Dependency Name="Microsoft.Net.Compilers.Toolset" Version="3.10.0-1.21113.12">
      <Uri>https://github.com/dotnet/roslyn</Uri>
      <Sha>69f354dd21df8dac374c35169bdabb9000cfdea3</Sha>
=======
    <Dependency Name="Microsoft.Net.Compilers.Toolset" Version="3.10.0-1.21116.4">
      <Uri>https://github.com/dotnet/roslyn</Uri>
      <Sha>07b9d1dcd6991eb33a30bfdd29183a0a64348379</Sha>
>>>>>>> fd375583
    </Dependency>
    <Dependency Name="Microsoft.AspNetCore.DeveloperCertificates.XPlat" Version="6.0.0-preview.2.21115.7">
      <Uri>https://github.com/dotnet/aspnetcore</Uri>
      <Sha>edc1ca88e17e6cb60a5ea0966d751075d35111b9</Sha>
    </Dependency>
    <Dependency Name="Microsoft.AspNetCore.TestHost" Version="6.0.0-preview.2.21115.7">
      <Uri>https://github.com/dotnet/aspnetcore</Uri>
      <Sha>edc1ca88e17e6cb60a5ea0966d751075d35111b9</Sha>
    </Dependency>
    <Dependency Name="NuGet.Build.Tasks" Version="5.9.0-rc.7121">
      <Uri>https://dev.azure.com/devdiv/DevDiv/_git/NuGet-NuGet.Client-Trusted</Uri>
      <Sha>5596ad8221369990f634a3d01f8c334e0ccb2b3d</Sha>
    </Dependency>
    <Dependency Name="Microsoft.NET.Test.Sdk" Version="16.10.0-preview-20210212-01">
      <Uri>https://github.com/microsoft/vstest</Uri>
      <Sha>6b625d4ea83d50aeac31f2df105efde051996121</Sha>
    </Dependency>
    <Dependency Name="Microsoft.NET.ILLink.Tasks" Version="6.0.0-alpha.1.21115.3">
      <Uri>https://github.com/mono/linker</Uri>
      <Sha>82081f3bcc57fdbc6af24f4e080bc400e31995e9</Sha>
    </Dependency>
    <Dependency Name="Microsoft.NET.ILLink.Analyzers" Version="6.0.0-alpha.1.21115.3">
      <Uri>https://github.com/mono/linker</Uri>
      <Sha>82081f3bcc57fdbc6af24f4e080bc400e31995e9</Sha>
    </Dependency>
    <Dependency Name="System.CodeDom" Version="6.0.0-preview.2.21115.2">
      <Uri>https://github.com/dotnet/runtime</Uri>
      <Sha>2437619a41b22e9326700403c845dde69d2a0f78</Sha>
    </Dependency>
    <Dependency Name="System.Security.Cryptography.ProtectedData" Version="6.0.0-preview.2.21115.2">
      <Uri>https://github.com/dotnet/runtime</Uri>
      <Sha>2437619a41b22e9326700403c845dde69d2a0f78</Sha>
    </Dependency>
    <Dependency Name="System.Text.Encoding.CodePages" Version="6.0.0-preview.2.21115.2">
      <Uri>https://github.com/dotnet/runtime</Uri>
      <Sha>2437619a41b22e9326700403c845dde69d2a0f78</Sha>
    </Dependency>
    <Dependency Name="System.Resources.Extensions" Version="6.0.0-preview.2.21115.2">
      <Uri>https://github.com/dotnet/runtime</Uri>
      <Sha>2437619a41b22e9326700403c845dde69d2a0f78</Sha>
    </Dependency>
    <Dependency Name="Microsoft.WindowsDesktop.App.Runtime.win-x64" Version="6.0.0-preview.2.21110.1">
      <Uri>https://github.com/dotnet/windowsdesktop</Uri>
      <Sha>2ffc3c8361c82c917072c93341a2db2209948e47</Sha>
    </Dependency>
    <Dependency Name="VS.Redist.Common.WindowsDesktop.SharedFramework.x64.6.0" Version="6.0.0-preview.2.21110.1">
      <Uri>https://github.com/dotnet/windowsdesktop</Uri>
      <Sha>2ffc3c8361c82c917072c93341a2db2209948e47</Sha>
    </Dependency>
    <Dependency Name="Microsoft.WindowsDesktop.App.Ref" Version="6.0.0-preview.2.21110.1">
      <Uri>https://github.com/dotnet/windowsdesktop</Uri>
      <Sha>2ffc3c8361c82c917072c93341a2db2209948e47</Sha>
    </Dependency>
    <Dependency Name="Microsoft.NET.Sdk.WindowsDesktop" Version="6.0.0-preview.2.21110.1" CoherentParentDependency="Microsoft.WindowsDesktop.App.Ref">
      <Uri>https://github.com/dotnet/wpf</Uri>
      <Sha>3d1117ba8dbfd7b7f908b7b698d84500dfc55599</Sha>
    </Dependency>
    <Dependency Name="Microsoft.AspNetCore.App.Ref" Version="6.0.0-preview.2.21115.7">
      <Uri>https://github.com/dotnet/aspnetcore</Uri>
      <Sha>edc1ca88e17e6cb60a5ea0966d751075d35111b9</Sha>
    </Dependency>
    <Dependency Name="Microsoft.AspNetCore.App.Ref.Internal" Version="6.0.0-preview.2.21115.7">
      <Uri>https://github.com/dotnet/aspnetcore</Uri>
      <Sha>edc1ca88e17e6cb60a5ea0966d751075d35111b9</Sha>
    </Dependency>
    <Dependency Name="Microsoft.AspNetCore.App.Runtime.win-x64" Version="6.0.0-preview.2.21115.7">
      <Uri>https://github.com/dotnet/aspnetcore</Uri>
      <Sha>edc1ca88e17e6cb60a5ea0966d751075d35111b9</Sha>
    </Dependency>
    <Dependency Name="VS.Redist.Common.AspNetCore.SharedFramework.x64.6.0" Version="6.0.0-preview.2.21115.7">
      <Uri>https://github.com/dotnet/aspnetcore</Uri>
      <Sha>edc1ca88e17e6cb60a5ea0966d751075d35111b9</Sha>
    </Dependency>
    <Dependency Name="dotnet-dev-certs" Version="6.0.0-preview.2.21115.7">
      <Uri>https://github.com/dotnet/aspnetcore</Uri>
      <Sha>edc1ca88e17e6cb60a5ea0966d751075d35111b9</Sha>
    </Dependency>
    <Dependency Name="dotnet-user-secrets" Version="6.0.0-preview.2.21115.7">
      <Uri>https://github.com/dotnet/aspnetcore</Uri>
      <Sha>edc1ca88e17e6cb60a5ea0966d751075d35111b9</Sha>
    </Dependency>
    <Dependency Name="dotnet-watch" Version="6.0.0-preview.2.21108.6">
      <Uri>https://github.com/dotnet/aspnetcore</Uri>
      <Sha>0d981a053fd45a73f52f93da2855d986c4cc7b62</Sha>
    </Dependency>
    <Dependency Name="Microsoft.AspNetCore.Analyzers" Version="6.0.0-preview.2.21115.7">
      <Uri>https://github.com/dotnet/aspnetcore</Uri>
      <Sha>edc1ca88e17e6cb60a5ea0966d751075d35111b9</Sha>
    </Dependency>
    <Dependency Name="Microsoft.AspNetCore.Components.Analyzers" Version="6.0.0-preview.2.21115.7">
      <Uri>https://github.com/dotnet/aspnetcore</Uri>
      <Sha>edc1ca88e17e6cb60a5ea0966d751075d35111b9</Sha>
    </Dependency>
    <Dependency Name="Microsoft.AspNetCore.Mvc.Analyzers" Version="6.0.0-preview.2.21115.7">
      <Uri>https://github.com/dotnet/aspnetcore</Uri>
      <Sha>edc1ca88e17e6cb60a5ea0966d751075d35111b9</Sha>
    </Dependency>
    <Dependency Name="Microsoft.AspNetCore.Mvc.Api.Analyzers" Version="6.0.0-preview.2.21115.7">
      <Uri>https://github.com/dotnet/aspnetcore</Uri>
      <Sha>edc1ca88e17e6cb60a5ea0966d751075d35111b9</Sha>
    </Dependency>
    <Dependency Name="Microsoft.AspNetCore.Mvc.Razor.Extensions" Version="6.0.0-preview.2.21115.7">
      <Uri>https://github.com/dotnet/aspnetcore</Uri>
      <Sha>edc1ca88e17e6cb60a5ea0966d751075d35111b9</Sha>
    </Dependency>
    <Dependency Name="Microsoft.CodeAnalysis.Razor" Version="6.0.0-preview.2.21115.7">
      <Uri>https://github.com/dotnet/aspnetcore</Uri>
      <Sha>edc1ca88e17e6cb60a5ea0966d751075d35111b9</Sha>
    </Dependency>
    <Dependency Name="Microsoft.AspNetCore.Razor.Language" Version="6.0.0-preview.2.21115.7">
      <Uri>https://github.com/dotnet/aspnetcore</Uri>
      <Sha>edc1ca88e17e6cb60a5ea0966d751075d35111b9</Sha>
    </Dependency>
    <Dependency Name="Microsoft.Web.Xdt" Version="3.1.0" Pinned="true">
      <Uri>https://github.com/aspnet/xdt</Uri>
      <Sha>c01a538851a8ab1a1fbeb2e6243f391fff7587b4</Sha>
    </Dependency>
    <Dependency Name="Microsoft.CodeAnalysis.NetAnalyzers" Version="6.0.0-preview2.21109.6">
      <Uri>https://github.com/dotnet/roslyn-analyzers</Uri>
      <Sha>1b221cdde5c9447f9bc49ead227fd193a229798c</Sha>
    </Dependency>
  </ProductDependencies>
  <ToolsetDependencies>
    <Dependency Name="Microsoft.DotNet.Arcade.Sdk" Version="6.0.0-beta.21101.7">
      <Uri>https://github.com/dotnet/arcade</Uri>
      <Sha>2b430e5bbfaec37a6cead2f0cf79157f01f1a623</Sha>
    </Dependency>
    <Dependency Name="Microsoft.DotNet.Helix.Sdk" Version="6.0.0-beta.21101.7">
      <Uri>https://github.com/dotnet/arcade</Uri>
      <Sha>2b430e5bbfaec37a6cead2f0cf79157f01f1a623</Sha>
    </Dependency>
    <Dependency Name="Microsoft.DotNet.SignTool" Version="6.0.0-beta.21101.7">
      <Uri>https://github.com/dotnet/arcade</Uri>
      <Sha>2b430e5bbfaec37a6cead2f0cf79157f01f1a623</Sha>
    </Dependency>
    <Dependency Name="Microsoft.DotNet.XUnitExtensions" Version="6.0.0-beta.21101.7">
      <Uri>https://github.com/dotnet/arcade</Uri>
      <Sha>2b430e5bbfaec37a6cead2f0cf79157f01f1a623</Sha>
    </Dependency>
    <Dependency Name="System.Reflection.MetadataLoadContext" Version="6.0.0-preview.2.21115.2">
      <Uri>https://github.com/dotnet/runtime</Uri>
      <Sha>2437619a41b22e9326700403c845dde69d2a0f78</Sha>
    </Dependency>
  </ToolsetDependencies>
</Dependencies><|MERGE_RESOLUTION|>--- conflicted
+++ resolved
@@ -82,15 +82,9 @@
       <Uri>https://github.com/dotnet/fsharp</Uri>
       <Sha>7ce7132f1459095e635194d09d6f73265352029a</Sha>
     </Dependency>
-<<<<<<< HEAD
-    <Dependency Name="Microsoft.Net.Compilers.Toolset" Version="3.10.0-1.21113.12">
-      <Uri>https://github.com/dotnet/roslyn</Uri>
-      <Sha>69f354dd21df8dac374c35169bdabb9000cfdea3</Sha>
-=======
     <Dependency Name="Microsoft.Net.Compilers.Toolset" Version="3.10.0-1.21116.4">
       <Uri>https://github.com/dotnet/roslyn</Uri>
       <Sha>07b9d1dcd6991eb33a30bfdd29183a0a64348379</Sha>
->>>>>>> fd375583
     </Dependency>
     <Dependency Name="Microsoft.AspNetCore.DeveloperCertificates.XPlat" Version="6.0.0-preview.2.21115.7">
       <Uri>https://github.com/dotnet/aspnetcore</Uri>
