--- conflicted
+++ resolved
@@ -43,15 +43,9 @@
       <Sha>
       </Sha>
     </Dependency>
-<<<<<<< HEAD
     <Dependency Name="Microsoft.NET.Sdk.Web" Version="3.0.100-preview7.19329.6">
       <Uri>https://github.com/aspnet/websdk</Uri>
       <Sha>2d3876587834d5564d841685b28fd8308a17b6fb</Sha>
-=======
-    <Dependency Name="Microsoft.NET.Sdk.Web" Version="3.0.100-preview7.19326.1">
-      <Uri>https://github.com/aspnet/websdk</Uri>
-      <Sha>4021802d9870699c0f114e8441fe64fcd07c2936</Sha>
->>>>>>> 90a9f0a7
     </Dependency>
     <Dependency Name="ILLink.Tasks" Version="0.1.6-prerelease.19324.1">
       <Uri>https://github.com/mono/linker</Uri>
