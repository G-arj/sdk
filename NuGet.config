--- conflicted
+++ resolved
@@ -3,27 +3,12 @@
   <packageSources>
     <clear />
     <!--Begin: Package sources managed by Dependency Flow automation. Do not edit the sources below.-->
-<<<<<<< HEAD
     <!--  Begin: Package sources from dotnet-roslyn-analyzers -->
     <add key="darc-pub-dotnet-roslyn-analyzers-f7c4e62" value="https://pkgs.dev.azure.com/dnceng/public/_packaging/darc-pub-dotnet-roslyn-analyzers-f7c4e625/nuget/v3/index.json" />
     <!--  End: Package sources from dotnet-roslyn-analyzers -->
-=======
-    <!--  Begin: Package sources from dotnet-aspnetcore -->
-    <add key="darc-pub-dotnet-aspnetcore-78d4438" value="https://pkgs.dev.azure.com/dnceng/public/_packaging/darc-pub-dotnet-aspnetcore-78d44383/nuget/v3/index.json" />
-    <!--  End: Package sources from dotnet-aspnetcore -->
-    <!--  Begin: Package sources from dotnet-runtime -->
-    <add key="darc-pub-dotnet-runtime-b02e13a" value="https://pkgs.dev.azure.com/dnceng/public/_packaging/darc-pub-dotnet-runtime-b02e13ab/nuget/v3/index.json" />
-    <!--  End: Package sources from dotnet-runtime -->
     <!--  Begin: Package sources from dotnet-msbuild -->
     <add key="darc-pub-dotnet-msbuild-25e4d54" value="https://pkgs.dev.azure.com/dnceng/public/_packaging/darc-pub-dotnet-msbuild-25e4d540/nuget/v3/index.json" />
     <!--  End: Package sources from dotnet-msbuild -->
-    <!--  Begin: Package sources from dotnet-templating -->
-    <add key="darc-pub-dotnet-templating-9d3065e" value="https://pkgs.dev.azure.com/dnceng/public/_packaging/darc-pub-dotnet-templating-9d3065ef/nuget/v3/index.json" />
-    <!--  End: Package sources from dotnet-templating -->
-    <!--  Begin: Package sources from dotnet-windowsdesktop -->
-    <add key="darc-pub-dotnet-windowsdesktop-7f02bc9" value="https://pkgs.dev.azure.com/dnceng/public/_packaging/darc-pub-dotnet-windowsdesktop-7f02bc93/nuget/v3/index.json" />
-    <!--  End: Package sources from dotnet-windowsdesktop -->
->>>>>>> c816dee8
     <!--End: Package sources managed by Dependency Flow automation. Do not edit the sources above.-->
     <add key="dotnet5" value="https://pkgs.dev.azure.com/dnceng/public/_packaging/dotnet5/nuget/v3/index.json" />
     <add key="dotnet5-transport" value="https://pkgs.dev.azure.com/dnceng/public/_packaging/dotnet5-transport/nuget/v3/index.json" />
